local resty_mlcache = require "resty.mlcache"


local type    = type
local max     = math.max
local ngx_log = ngx.log
local ngx_now = ngx.now
local ERR     = ngx.ERR
local NOTICE  = ngx.NOTICE
local DEBUG   = ngx.DEBUG


local SHM_CACHE = "kong_db_cache"
--[[
Hypothesis
----------

Item size:        1024 bytes
Max memory limit: 500 MiBs

LRU size must be: (500 * 2^20) / 1024 = 512000
Floored: 500.000 items should be a good default
--]]
local LRU_SIZE = 5e5


local _init


local function log(lvl, ...)
  return ngx_log(lvl, "[DB cache] ", ...)
end


local _M = {}
local mt = { __index = _M }


function _M.new(opts)
  if _init then
    return error("kong.cache was already created")
  end

  -- opts validation

  opts = opts or {}

  if not opts.cluster_events then
    return error("opts.cluster_events is required")
  end

  if not opts.worker_events then
    return error("opts.worker_events is required")
  end

  if opts.propagation_delay and type(opts.propagation_delay) ~= "number" then
    return error("opts.propagation_delay must be a number")
  end

  if opts.ttl and type(opts.ttl) ~= "number" then
    return error("opts.ttl must be a number")
  end

  if opts.neg_ttl and type(opts.neg_ttl) ~= "number" then
    return error("opts.neg_ttl must be a number")
  end

  if opts.resty_lock_opts and type(opts.resty_lock_opts) ~= "table" then
    return error("opts.resty_lock_opts must be a table")
  end

  local mlcache, err = resty_mlcache.new(SHM_CACHE, SHM_CACHE, {
<<<<<<< HEAD
    shm_miss         = "kong_db_cache_miss",
=======
    shm_miss         = ngx.shared.kong_db_cache_miss and "kong_db_cache_miss" or nil,
>>>>>>> f20432fc
    shm_set_retries  = 3,
    lru_size         = LRU_SIZE,
    ttl              = max(opts.ttl     or 3600, 0),
    neg_ttl          = max(opts.neg_ttl or 300,  0),
    resty_lock_opts  = opts.resty_lock_opts,
    ipc = {
      register_listeners = function(events)
        for _, event_t in pairs(events) do
          opts.worker_events.register(function(data)
            event_t.handler(data)
          end, "mlcache", event_t.channel)
        end
      end,
      broadcast = function(channel, data)
        opts.worker_events.post("mlcache", channel, data)
      end
    }
  })
  if not mlcache then
    return nil, "failed to instantiate mlcache: " .. err
  end

  local self          = {
    propagation_delay = max(opts.propagation_delay or 0, 0),
    cluster_events    = opts.cluster_events,
    mlcache           = mlcache,
  }

  local ok, err = self.cluster_events:subscribe("invalidations", function(key)
    log(DEBUG, "received invalidate event from cluster for key: '", key, "'")
    self:invalidate_local(key)
  end)
  if not ok then
    return nil, "failed to subscribe to invalidations cluster events " ..
                "channel: " .. err
  end

  _init = true

  return setmetatable(self, mt)
end


function _M:get(key, opts, cb, ...)
  if type(key) ~= "string" then
    return error("key must be a string")
  end

  --log(DEBUG, "get from key: ", key)

  local v, err = self.mlcache:get(key, opts, cb, ...)
  if err then
    return nil, "failed to get from node cache: " .. err
  end

  return v
end


function _M:probe(key)
  if type(key) ~= "string" then
    return error("key must be a string")
  end

  local ttl, err, v = self.mlcache:peek(key)
  if err then
    return nil, "failed to probe from node cache: " .. err
  end

  return ttl, nil, v
end


function _M:invalidate_local(key)
  if type(key) ~= "string" then
    return error("key must be a string")
  end

  log(DEBUG, "invalidating (local): '", key, "'")

  local ok, err = self.mlcache:delete(key)
  if not ok then
    log(ERR, "failed to delete entity from node cache: ", err)
  end
end


function _M:invalidate(key)
  if type(key) ~= "string" then
    return error("key must be a string")
  end

  self:invalidate_local(key)

  local nbf
  if self.propagation_delay > 0 then
    nbf = ngx_now() + self.propagation_delay
  end

  log(DEBUG, "broadcasting (cluster) invalidation for key: '", key, "' ",
             "with nbf: '", nbf or "none", "'")

  local ok, err = self.cluster_events:broadcast("invalidations", key, nbf)
  if not ok then
    log(ERR, "failed to broadcast cached entity invalidation: ", err)
  end
end


function _M:purge()
  log(NOTICE, "purging (local) cache")

  local ok, err = self.mlcache:purge()
  if not ok then
    log(ERR, "failed to purge cache: ", err)
  end
end


return _M<|MERGE_RESOLUTION|>--- conflicted
+++ resolved
@@ -10,7 +10,7 @@
 local DEBUG   = ngx.DEBUG
 
 
-local SHM_CACHE = "kong_db_cache"
+local SHM_CACHE = "kong_cache"
 --[[
 Hypothesis
 ----------
@@ -70,11 +70,7 @@
   end
 
   local mlcache, err = resty_mlcache.new(SHM_CACHE, SHM_CACHE, {
-<<<<<<< HEAD
-    shm_miss         = "kong_db_cache_miss",
-=======
     shm_miss         = ngx.shared.kong_db_cache_miss and "kong_db_cache_miss" or nil,
->>>>>>> f20432fc
     shm_set_retries  = 3,
     lru_size         = LRU_SIZE,
     ttl              = max(opts.ttl     or 3600, 0),
