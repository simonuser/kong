--- conflicted
+++ resolved
@@ -56,7 +56,6 @@
         end
       end)
 
-<<<<<<< HEAD
       if strategy == "postgres" then
         it("initializes infos with custom schema", function()
           local conf = utils.deep_copy(helpers.test_conf)
@@ -80,7 +79,7 @@
 
         end)
       end
-=======
+
       cassandra_only("errors when provided Cassandra contact points do not resolve DNS", function()
         local conf = utils.deep_copy(helpers.test_conf)
 
@@ -93,7 +92,6 @@
           (cassandra_contact_points = 'unknown, unknown2')
         ]], true, true), err)
       end)
->>>>>>> aa034cda
     end)
   end)
 
@@ -135,33 +133,31 @@
       end
     end)
 
-    if strategy == "postgres" then
-      it("initializes infos with custom schema", function()
-        local conf = utils.deep_copy(helpers.test_conf)
-
-        conf.pg_schema = "demo"
-
-        local db, err = DB.new(conf, strategy)
-
-        assert.is_nil(err)
-        assert.is_table(db)
-
-        assert(db:init_connector())
-
-        local infos = db.infos
-
-        assert.matches("^%d+%.?%d*%.?%d*$", infos.db_ver)
-        assert.not_matches("%.$", infos.db_ver)
-
-        assert.same({
-          strategy = "PostgreSQL",
-          db_desc = "database",
-          db_name = conf.pg_database,
-          db_schema = conf.pg_schema,
-          db_ver  = infos.db_ver,
-        }, infos)
-      end)
-    end
+    postgres_only("initializes infos with custom schema", function()
+      local conf = utils.deep_copy(helpers.test_conf)
+
+      conf.pg_schema = "demo"
+
+      local db, err = DB.new(conf, strategy)
+
+      assert.is_nil(err)
+      assert.is_table(db)
+
+      assert(db:init_connector())
+
+      local infos = db.infos
+
+      assert.matches("^%d+%.?%d*%.?%d*$", infos.db_ver)
+      assert.not_matches("%.$", infos.db_ver)
+
+      assert.same({
+        strategy = "PostgreSQL",
+        db_desc = "database",
+        db_name = conf.pg_database,
+        db_schema = conf.pg_schema,
+        db_ver  = infos.db_ver,
+      }, infos)
+    end)
   end)
 
 
@@ -170,47 +166,44 @@
       helpers.get_db_utils(strategy, {})
     end)
 
-<<<<<<< HEAD
-    if strategy == "postgres" then
-      it("connects to schema configured in postgres by default", function()
-        local db, err = DB.new(helpers.test_conf, strategy)
-
-        assert.is_nil(err)
-        assert.is_table(db)
-        assert(db:init_connector())
-        assert(db:connect())
-
-        local res = assert(db.connector:query("SELECT CURRENT_SCHEMA AS schema;"))
-
-        assert.is_table(res[1])
-        -- in test suite the CURRENT_SCHEMA is public
-        assert.equal("public", res[1]["schema"])
-
-        assert(db:close())
-      end)
-
-      it("connects to custom schema when configured", function()
-        local conf = utils.deep_copy(helpers.test_conf)
-
-        conf.pg_schema = "demo"
-
-        local db, err = DB.new(conf, strategy)
-
-        assert.is_nil(err)
-        assert.is_table(db)
-        assert(db:init_connector())
-        assert(db:connect())
-        assert(db:reset())
-
-        local res = assert(db.connector:query("SELECT CURRENT_SCHEMA AS schema;"))
-
-        assert.is_table(res[1])
-        assert.equal("demo", res[1]["schema"])
-
-        assert(db:close())
-      end)
-    end
-=======
+    postgres_only("connects to schema configured in postgres by default", function()
+      local db, err = DB.new(helpers.test_conf, strategy)
+
+      assert.is_nil(err)
+      assert.is_table(db)
+      assert(db:init_connector())
+      assert(db:connect())
+
+      local res = assert(db.connector:query("SELECT CURRENT_SCHEMA AS schema;"))
+
+      assert.is_table(res[1])
+      -- in test suite the CURRENT_SCHEMA is public
+      assert.equal("public", res[1]["schema"])
+
+      assert(db:close())
+    end)
+
+    postgres_only("connects to custom schema when configured", function()
+      local conf = utils.deep_copy(helpers.test_conf)
+
+      conf.pg_schema = "demo"
+
+      local db, err = DB.new(conf, strategy)
+
+      assert.is_nil(err)
+      assert.is_table(db)
+      assert(db:init_connector())
+      assert(db:connect())
+      assert(db:reset())
+
+      local res = assert(db.connector:query("SELECT CURRENT_SCHEMA AS schema;"))
+
+      assert.is_table(res[1])
+      assert.equal("demo", res[1]["schema"])
+
+      assert(db:close())
+    end)
+
     cassandra_only("provided Cassandra contact points resolve DNS", function()
       local conf = utils.deep_copy(helpers.test_conf)
 
@@ -226,7 +219,6 @@
       assert.is_nil(err)
       assert.is_table(conn)
     end)
->>>>>>> aa034cda
 
     it("returns opened connection when using cosockets", function()
       -- bin/busted runs with ngx.IS_CLI = true, which forces luasocket to
